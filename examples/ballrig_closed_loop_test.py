--- conflicted
+++ resolved
@@ -60,12 +60,8 @@
     return dir_to_tri_list('w') + dir_to_tri_list('n') + dir_to_tri_list('e')
 
 def fictrac_get_data(sock):
-<<<<<<< HEAD
-    data = sock.recv(128)
-=======
     data = sock.recv(1024)
 
->>>>>>> 300beb57
     #if not data:
     #    break
 
@@ -79,15 +75,9 @@
 
     # Fixme: sometimes we read more than one line at a time,
     # should handle that rather than just dropping extra data...
-<<<<<<< HEAD
-    if ((len(toks) < 7) | (toks[0] != "FT")):
-        print(len(toks))
-        #sleep(0.001)
-=======
     if ((len(toks) < 26) | (toks[0] != "FT")):
         logging.warning("Bad read, too few tokens: %s", line)
         #print('Bad read')
->>>>>>> 300beb57
         return fictrac_get_data(sock)
         #continue
 
