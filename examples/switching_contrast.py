--- conflicted
+++ resolved
@@ -23,12 +23,8 @@
     temporal_frequency = 0 #Hz
     spatial_frequency = 60 #degrees
     rate = temporal_frequency * spatial_frequency
-<<<<<<< HEAD
+    stim_duration = duration_1 + duration_2
     random_offset = True
-
-=======
-    stim_duration = duration_1 + duration_2
->>>>>>> a3297607
 
     high_max_lum = 1
     high_min_lum = 0
