--- conflicted
+++ resolved
@@ -85,11 +85,7 @@
             elapsed = time() - self.last_toggle
             # NOTE: limit toggle rate to 120hz to stay well within nyquist limit
             #  (camera capture rate is 240hz)
-<<<<<<< HEAD
             max_toggle_freq = 100
-=======
-            max_toggle_freq = 120
->>>>>>> 22e8e9df
             if elapsed > (1 / (max_toggle_freq / 2)):
                 self.color = 1.0 - self.color
                 self.last_toggle = time()
